// deter is the deterlab process that should run on the boss node
//
// It spawns multiple timestampers and clients, while constructing
// the topology defined on tree.json. It assumes that hosts.txt has
// the entire list of hosts to run timestampers on and that the final
// host is the designated logging server.
//
// The overall topology that is created is defined by tree.json.
// The port layout for each node, however, is specified here.
// tree.json will assign each node a port p. This is the port
// that each singing node is listening on. The timestamp server
// to which clients connect is listneing on port p+1. And the
// pprof server for each node is listening on port p+2. This
// means that in order to debug each client, you can forward
// the p+2 port of each node to your localhost.
//
// In the future the loggingserver will be connecting to the
// servers on the pprof port in order to gather extra data.
package main

import (
	"flag"
	"net"
	"strings"
	"sync"
	"time"

	log "github.com/Sirupsen/logrus"
	"github.com/dedis/cothority/deploy/platform"
	"github.com/dedis/cothority/lib/cliutils"
	"github.com/dedis/cothority/lib/dbg"
	"github.com/dedis/cothority/lib/monitor"
	"os"
	"os/exec"
	"regexp"
	"strconv"
)

var deterlab platform.Deterlab
var kill = false

func init() {
	flag.BoolVar(&kill, "kill", false, "kill everything (and don't start anything)")
}

func main() {
	deterlab.ReadConfig()
	flag.Parse()

	vpmap := make(map[string]string)
	for i := range deterlab.Virt {
		vpmap[deterlab.Virt[i]] = deterlab.Phys[i]
	}
	// kill old processes
	var wg sync.WaitGroup
	re := regexp.MustCompile(" +")
	hosts, err := exec.Command("/usr/testbed/bin/node_list", "-e", deterlab.Project+","+deterlab.Experiment).Output()
	if err != nil {
		dbg.Fatal("Deterlab experiment", deterlab.Project+"/"+deterlab.Experiment, "seems not to be swapped in. Aborting.")
		os.Exit(-1)
	}
	hosts_trimmed := strings.TrimSpace(re.ReplaceAllString(string(hosts), " "))
	hostlist := strings.Split(hosts_trimmed, " ")
	doneHosts := make([]bool, len(hostlist))
	dbg.Lvl2("Found the following hosts:", hostlist)
	if kill {
		dbg.Lvl1("Cleaning up", len(hostlist), "hosts.")
	}
	for i, h := range hostlist {
		wg.Add(1)
		go func(i int, h string) {
			defer wg.Done()
			if kill {
				dbg.Lvl4("Cleaning up host", h, ".")
				cliutils.SshRun("", h, "sudo killall -9 "+deterlab.App+" logserver forkexec timeclient scp 2>/dev/null >/dev/null")
				time.Sleep(1 * time.Second)
				cliutils.SshRun("", h, "sudo killall -9 "+deterlab.App+" 2>/dev/null >/dev/null")
				time.Sleep(1 * time.Second)
				// Also kill all other process that start with "./" and are probably
				// locally started processes
				cliutils.SshRun("", h, "sudo pkill -9 -f '\\./'")
				time.Sleep(1 * time.Second)
				if dbg.DebugVisible > 3 {
					dbg.Lvl4("Cleaning report:")
					cliutils.SshRunStdout("", h, "ps aux")
				}
			} else {
				dbg.Lvl3("Setting the file-limit higher on", h)

				// Copy configuration file to make higher file-limits
				err := cliutils.SshRunStdout("", h, "sudo cp remote/cothority.conf /etc/security/limits.d")
				if err != nil {
					dbg.Fatal("Couldn't copy limit-file:", err)
				}
			}
			doneHosts[i] = true
			dbg.Lvl3("Host", h, "cleaned up")
		}(i, h)
	}

	cleanupChannel := make(chan string)
	go func() {
		wg.Wait()
		dbg.Lvl3("Done waiting")
		cleanupChannel <- "done"
	}()
	select {
	case msg := <-cleanupChannel:
		dbg.Lvl3("Received msg from cleanupChannel", msg)
	case <-time.After(time.Second * 20):
		for i, m := range doneHosts {
			if !m {
				dbg.Lvl1("Missing host:", hostlist[i], "- You should run")
				dbg.Lvl1("/usr/testbed/bin/node_reboot", hostlist[i])
			}
		}
		dbg.Fatal("Didn't receive all replies while cleaning up - aborting.")
	}

	if kill {
		dbg.Lvl2("Only cleaning up - returning")
		return
	}

	// ADDITIONS : the monitoring part
	// Proxy will listen on Sink:SinkPort and redirect every packet to
	// RedirectionAddress:RedirectionPort. With remote tunnel forwarding it will
	// be forwarded to the real sink
<<<<<<< HEAD
	dbg.Print("Launching proxy redirecting to ", deterlab.ProxyAddress, ":", monitor.SinkPort)
	go monitor.Proxy(deterlab.ProxyAddress + ":" + monitor.SinkPort)
=======
	dbg.Lvl2("Launching proxy redirecting to", deterlab.ProxyRedirectionAddress, ":", deterlab.ProxyRedirectionPort)
	go monitor.Proxy(deterlab.ProxyRedirectionAddress + ":" + deterlab.ProxyRedirectionPort)
	time.Sleep(time.Second)
>>>>>>> b7b58c06

	hostnames := deterlab.Hostnames
	dbg.Lvl4("hostnames:", hostnames)

	// mapping from physical node name to the timestamp servers that are running there
	// essentially a reverse mapping of vpmap except ports are also used
	physToServer := make(map[string][]string)
	for _, virt := range hostnames {
		v, _, _ := net.SplitHostPort(virt)
		p := vpmap[v]
		ss := physToServer[p]
		ss = append(ss, virt)
		physToServer[p] = ss
	}

	monitorAddr := deterlab.MonitorAddress + ":" + monitor.SinkPort
	servers := len(physToServer)
	ppm := len(deterlab.Hostnames) / servers
	dbg.Lvl1("starting", servers, "forkexecs with", ppm, "processes each =", servers*ppm)
	totalServers := 0
	for phys, virts := range physToServer {
		if len(virts) == 0 {
			continue
		}
		totalServers += len(virts)
		dbg.Lvl2("Launching forkexec for", len(virts), "clients on", phys)
		wg.Add(1)
		go func(phys string) {
			//dbg.Lvl4("running on", phys, cmd)
			defer wg.Done()
<<<<<<< HEAD
			dbg.Lvl4("Starting servers on physical machine ", phys, "with monitor = ", deterlab.MonitorAddress+":"+monitor.SinkPort)
			err := cliutils.SshRunStdout("", phys, "cd remote; sudo ./forkexec"+
				" -physaddr="+phys+" -monitor="+deterlab.MonitorAddress+":"+monitor.SinkPort)
=======
			dbg.Lvl4("Starting servers on physical machine", phys, "with logger =", deterlab.MonitorAddress+":"+monitor.SinkPort)
			err := cliutils.SshRunStdout("", phys, "cd remote; sudo ./forkexec"+
				" -physaddr="+phys+" -logger="+deterlab.MonitorAddress+":"+monitor.SinkPort)
>>>>>>> b7b58c06
			if err != nil {
				dbg.Lvl1("Error starting timestamper:", err, phys)
			}
			dbg.Lvl4("Finished with Timestamper", phys)
		}(phys)
	}

	if deterlab.App == "stamp" || deterlab.App == "sign" {
		// Every stampserver that started up (mostly waiting for configuration-reading)
		// writes its name in coll_stamp_dir - once everybody is there, the directory
		// is cleaned to flag it's OK to go on.
		start_config := time.Now()
		for {
			s, err := monitor.GetReady(monitorAddr)
			if err != nil {
				log.Fatal("Couldn't contact monitor")
			} else {
				dbg.Lvl1("Processes started:", s.Ready, "/", totalServers, "after", time.Since(start_config))
				if s.Ready == totalServers {
					dbg.Lvl2("Everybody ready, starting")
					// 1st second for everybody to see the deleted directory
					// 2nd second for everybody to start up listening
					time.Sleep(time.Second * 2)
					break
				}
			}
			time.Sleep(time.Second)
		}
	}

	switch deterlab.App {
	case "stamp":
		dbg.Lvl1("starting", len(physToServer), "time clients")
		// start up one timeclient per physical machine
		// it requests timestamps from all the servers on that machine
		amroot := true
		for p, ss := range physToServer {
			if len(ss) == 0 {
				dbg.Lvl3("ss is empty - not starting")
				continue
			}
			servers := strings.Join(ss, ",")
			dbg.Lvl3("Starting with ss=", ss)
			go func(p string, a bool) {
				cmdstr := "cd remote; sudo ./" + deterlab.App + " -mode=client " +
					" -name=client@" + p +
					" -server=" + servers +
					" -amroot=" + strconv.FormatBool(a)
				dbg.Lvl3("Users will launch client:", cmdstr)
				err := cliutils.SshRunStdout("", p, cmdstr)
				if err != nil {
					dbg.Lvl4("Deter.go: error for", deterlab.App, err)
				}
				dbg.Lvl4("Deter.go: Finished with", deterlab.App, p)
			}(p, amroot)
			amroot = false
		}
	case "sign_no":
		// TODO: for now it's only a simple startup from the server
		dbg.Lvl1("Starting only one client")
	}

	// wait for the servers to finish before stopping
	wg.Wait()
}<|MERGE_RESOLUTION|>--- conflicted
+++ resolved
@@ -126,14 +126,8 @@
 	// Proxy will listen on Sink:SinkPort and redirect every packet to
 	// RedirectionAddress:RedirectionPort. With remote tunnel forwarding it will
 	// be forwarded to the real sink
-<<<<<<< HEAD
-	dbg.Print("Launching proxy redirecting to ", deterlab.ProxyAddress, ":", monitor.SinkPort)
+	dbg.Lvl2("Launching proxy redirecting to ", deterlab.ProxyAddress, ":", monitor.SinkPort)
 	go monitor.Proxy(deterlab.ProxyAddress + ":" + monitor.SinkPort)
-=======
-	dbg.Lvl2("Launching proxy redirecting to", deterlab.ProxyRedirectionAddress, ":", deterlab.ProxyRedirectionPort)
-	go monitor.Proxy(deterlab.ProxyRedirectionAddress + ":" + deterlab.ProxyRedirectionPort)
-	time.Sleep(time.Second)
->>>>>>> b7b58c06
 
 	hostnames := deterlab.Hostnames
 	dbg.Lvl4("hostnames:", hostnames)
@@ -164,15 +158,9 @@
 		go func(phys string) {
 			//dbg.Lvl4("running on", phys, cmd)
 			defer wg.Done()
-<<<<<<< HEAD
 			dbg.Lvl4("Starting servers on physical machine ", phys, "with monitor = ", deterlab.MonitorAddress+":"+monitor.SinkPort)
 			err := cliutils.SshRunStdout("", phys, "cd remote; sudo ./forkexec"+
 				" -physaddr="+phys+" -monitor="+deterlab.MonitorAddress+":"+monitor.SinkPort)
-=======
-			dbg.Lvl4("Starting servers on physical machine", phys, "with logger =", deterlab.MonitorAddress+":"+monitor.SinkPort)
-			err := cliutils.SshRunStdout("", phys, "cd remote; sudo ./forkexec"+
-				" -physaddr="+phys+" -logger="+deterlab.MonitorAddress+":"+monitor.SinkPort)
->>>>>>> b7b58c06
 			if err != nil {
 				dbg.Lvl1("Error starting timestamper:", err, phys)
 			}
