package eventlog

import (
	"encoding/binary"
	"errors"
	"time"

	"github.com/dedis/protobuf"
	"github.com/dedis/student_18_omniledger/omniledger/collection"
	omniledger "github.com/dedis/student_18_omniledger/omniledger/service"
	"gopkg.in/dedis/onet.v2"
	"gopkg.in/dedis/onet.v2/log"
)

// ServiceName is the service name for the EventLog service.
var ServiceName = "EventLog"

var sid onet.ServiceID

var indexKey omniledger.ObjectID

func init() {
	var err error
	sid, err = onet.RegisterNewService(ServiceName, newService)
	if err != nil {
		log.Fatal(err)
	}

	// TODO: This is horrible, we'll be somehow using better well known keys later. Maybe.
	indexKey.DarcID = omniledger.ZeroDarc
	var keyNonce = omniledger.ZeroNonce
	copy(keyNonce[:], []byte("index"))
	indexKey.InstanceID = keyNonce
}

// Service is the EventLog service.
type Service struct {
	*onet.ServiceProcessor
<<<<<<< HEAD
	omni          *omniledger.Service
	blockInterval time.Duration
=======
	omni       *omniledger.Service
	bucketSize int
>>>>>>> a99dea48
}

const defaultBlockInterval = 5 * time.Second

// waitForBlock is for use in tests; it will sleep long enough to be sure that
// a block has been created.
func (s *Service) waitForBlock() { time.Sleep(5 * s.blockInterval) }

// Init will create a new event log. Logs will be accepted
// from the signers mentioned in the request.
func (s *Service) Init(req *InitRequest) (*InitResponse, error) {
	cg := &omniledger.CreateGenesisBlock{
		Version:       omniledger.CurrentVersion,
		GenesisDarc:   req.Owner,
		Roster:        req.Roster,
		BlockInterval: s.blockInterval,
	}
	cgr, err := s.omni.CreateGenesisBlock(cg)
	if err != nil {
		return nil, err
	}

	return &InitResponse{
		ID: cgr.Skipblock.Hash,
	}, nil
}

// Log will create a new event log entry.
func (s *Service) Log(req *LogRequest) (*LogResponse, error) {
	req2 := &omniledger.AddTxRequest{
		Version:     omniledger.CurrentVersion,
		SkipchainID: req.SkipchainID,
		Transaction: req.Transaction,
	}
	_, err := s.omni.AddTransaction(req2)
	if err != nil {
		return nil, err
	}
	return &LogResponse{}, nil
}

const contractName = "eventlog"

type bucketNonce struct {
	nonce [32]byte
}

func newBucketNonce() bucketNonce {
	// TODO write a proper way to increment slices
	x := uint64(8) // needs to be the same for every node
	var nonce [32]byte
	binary.PutUvarint(nonce[:], x)
	return bucketNonce{nonce}
}

func (n bucketNonce) increment() bucketNonce {
	buf := make([]byte, binary.MaxVarintLen64)
	x, _ := binary.Uvarint(buf)
	x++

	binary.PutUvarint(buf, x)
	copy(n.nonce[:], buf)
	return n
}

// contractFunction is the function that runs to process a transaction of
// type "eventlog"
<<<<<<< HEAD
func (s *Service) contractFunction(cdb collection.Collection, tx omniledger.Instruction, c []omniledger.Coin) ([]omniledger.StateChange, []omniledger.Coin, error) {
	if tx.Delete != nil {
		return nil, nil, errors.New("delete tx not allowed")
	}
	if tx.Invoke != nil {
		return nil, nil, errors.New("invoke tx not allowed")
	}

=======
func (s *Service) contractFunction(coll collection.Collection, tx omniledger.Instruction, c []omniledger.Coin) ([]omniledger.StateChange, []omniledger.Coin, error) {
	// Client only submits spawn transactions, updates on the index and
	// bucket are handled by this smart contract.
>>>>>>> a99dea48
	if tx.Spawn == nil {
		return nil, nil, errors.New("expected a spawn tx")
	}

	// This is not strictly required, because since we know we are
	// a spawn, we know the contract comes directly from
	// tx.Spawn.ContractID.
	cid, _, err := tx.GetContractState(coll)
	if err != nil {
		return nil, nil, err
	}

<<<<<<< HEAD
	evBuf := tx.Spawn.Args.Search("event")
	if evBuf == nil {
		return nil, nil, errors.New("expected a named argument of \"event\"")
	}

	// Check the timestamp of the event: it should never be in the future, and it
	// should not be more than 10 blocks in the past. (Why 10? Because it works.
	// But it would be nice to have a better way to hold down the window size, and
	// to be able to reason about it better.)
	//
	// TODO: Adaptive window size based on recently observed block latencies?
	event := &Event{}
	err = protobuf.Decode(evBuf, event)
	if err != nil {
		return nil, nil, err
	}
	when := time.Unix(0, event.When)
	now := time.Now()
	//log.LLvl2("when", when, "now", now, "sub", now.Sub(when), "int", s.blockInterval)
	if when.Before(now.Add(-10 * s.blockInterval)) {
		return nil, nil, errors.New("event timestamp too long ago")
	}
	if when.After(now) {
		return nil, nil, errors.New("event timestamp is in the future")
	}

	sc := []omniledger.StateChange{
		omniledger.NewStateChange(omniledger.Create, tx.ObjectID, cid, evBuf),
=======
	// All the state changes, at every step, go in here.
	scs := []omniledger.StateChange{}

	// Add the event itself.
	eventBuf := tx.Spawn.Args.Search("event")
	if eventBuf == nil {
		return nil, nil, errors.New("expected a named argument of \"event\"")
>>>>>>> a99dea48
	}
	var event Event
	err = protobuf.Decode(eventBuf, &event)
	if err != nil {
		return nil, nil, err
	}

	scs = append(scs, omniledger.NewStateChange(omniledger.Create, tx.ObjectID, cid, eventBuf))

	// Get the bucket either update the existing one or create a new one,
	// depending on the bucket size.
	bIDCopy, b, err := getLatestBucket(coll)
	bID := append([]byte{}, bIDCopy...)
	if err == errIndexMissing {
		// TODO which darc do we use for the buckets?
		bID = omniledger.ObjectID{
			DarcID:     tx.ObjectID.DarcID,
			InstanceID: omniledger.Nonce(newBucketNonce().nonce),
		}.Slice()
		b = &bucket{
			Start:     event.Timestamp,
			End:       event.Timestamp,
			Prev:      []byte{},
			EventRefs: [][]byte{tx.ObjectID.Slice()},
		}
		bBuf, err := protobuf.Encode(b)
		if err != nil {
			return nil, nil, err
		}
		scs = append(scs, omniledger.StateChange{
			StateAction: omniledger.Create,
			ObjectID:    bID,
			ContractID:  []byte(cid),
			Value:       bBuf,
		})
	} else if err != nil {
		return nil, nil, err
	} else if len(b.EventRefs) >= s.bucketSize {
		// TODO which darc do we use for the buckets?
		var oldNonce [32]byte
		copy(oldNonce[:], bID[32:64])
		newNonce := bucketNonce{oldNonce}.increment()

		newbID := append([]byte{}, bID[0:32]...)
		newbID = append(newbID, newNonce.nonce[:]...)

		scsNew, newBucket, err := b.newLink(bID, newbID, tx.ObjectID.Slice())
		if err != nil {
			return nil, nil, err
		}
		scs = append(scs, scsNew...)
		bID = newbID
		b = newBucket
	} else {
		scsNew, err := b.updateBucket(bID, tx.ObjectID.Slice(), event)
		if err != nil {
			return nil, nil, err
		}
		scs = append(scs, scsNew...)
	}

	// Try to update the index, otherwise create it.
	_, err = getIndexValue(coll)
	if err == errIndexMissing {
		scs = append(scs, omniledger.NewStateChange(omniledger.Create, indexKey, cid, bID))
	} else if err == nil {
		scs = append(scs, omniledger.NewStateChange(omniledger.Update, indexKey, cid, bID))
	} else {
		return nil, nil, err
	}

	return scs, nil, nil
}

// newService receives the context that holds information about the node it's
// running on. Saving and loading can be done using the context. The data will
// be stored in memory for tests and simulations, and on disk for real
// deployments.
func newService(c *onet.Context) (onet.Service, error) {
	s := &Service{
		ServiceProcessor: onet.NewServiceProcessor(c),
		omni:             c.Service(omniledger.ServiceName).(*omniledger.Service),
		bucketSize:       10,
	}
	if err := s.RegisterHandlers(s.Init, s.Log); err != nil {
		log.ErrFatal(err, "Couldn't register messages")
	}

	omniledger.RegisterContract(s, contractName, s.contractFunction)
	return s, nil
}<|MERGE_RESOLUTION|>--- conflicted
+++ resolved
@@ -36,20 +36,18 @@
 // Service is the EventLog service.
 type Service struct {
 	*onet.ServiceProcessor
-<<<<<<< HEAD
 	omni          *omniledger.Service
 	blockInterval time.Duration
-=======
-	omni       *omniledger.Service
-	bucketSize int
->>>>>>> a99dea48
+	bucketSize    int
 }
 
 const defaultBlockInterval = 5 * time.Second
 
 // waitForBlock is for use in tests; it will sleep long enough to be sure that
 // a block has been created.
-func (s *Service) waitForBlock() { time.Sleep(5 * s.blockInterval) }
+func (s *Service) waitForBlock() {
+	time.Sleep(5 * s.blockInterval)
+}
 
 // Init will create a new event log. Logs will be accepted
 // from the signers mentioned in the request.
@@ -108,22 +106,40 @@
 	return n
 }
 
+func (s *Service) decodeAndCheckEvent(eventBuf []byte) (*Event, error) {
+	// Check the timestamp of the event: it should never be in the future,
+	// and it should not be more than 10 blocks in the past. (Why 10?
+	// Because it works.  But it would be nice to have a better way to hold
+	// down the window size, and to be able to reason about it better.)
+	//
+	// TODO: Adaptive window size based on recently observed block
+	// latencies?
+	event := &Event{}
+	err := protobuf.Decode(eventBuf, event)
+	if err != nil {
+		return nil, err
+	}
+	when := time.Unix(0, event.When)
+	now := time.Now()
+	//log.LLvl2("when", when, "now", now, "sub", now.Sub(when), "int", s.blockInterval)
+	if when.Before(now.Add(-10 * s.blockInterval)) {
+		return nil, errors.New("event timestamp too long ago")
+	}
+	if when.After(now) {
+		return nil, errors.New("event timestamp is in the future")
+	}
+	return event, nil
+}
+
 // contractFunction is the function that runs to process a transaction of
 // type "eventlog"
-<<<<<<< HEAD
-func (s *Service) contractFunction(cdb collection.Collection, tx omniledger.Instruction, c []omniledger.Coin) ([]omniledger.StateChange, []omniledger.Coin, error) {
+func (s *Service) contractFunction(coll collection.Collection, tx omniledger.Instruction, c []omniledger.Coin) ([]omniledger.StateChange, []omniledger.Coin, error) {
 	if tx.Delete != nil {
 		return nil, nil, errors.New("delete tx not allowed")
 	}
 	if tx.Invoke != nil {
 		return nil, nil, errors.New("invoke tx not allowed")
 	}
-
-=======
-func (s *Service) contractFunction(coll collection.Collection, tx omniledger.Instruction, c []omniledger.Coin) ([]omniledger.StateChange, []omniledger.Coin, error) {
-	// Client only submits spawn transactions, updates on the index and
-	// bucket are handled by this smart contract.
->>>>>>> a99dea48
 	if tx.Spawn == nil {
 		return nil, nil, errors.New("expected a spawn tx")
 	}
@@ -136,47 +152,15 @@
 		return nil, nil, err
 	}
 
-<<<<<<< HEAD
-	evBuf := tx.Spawn.Args.Search("event")
-	if evBuf == nil {
-		return nil, nil, errors.New("expected a named argument of \"event\"")
-	}
-
-	// Check the timestamp of the event: it should never be in the future, and it
-	// should not be more than 10 blocks in the past. (Why 10? Because it works.
-	// But it would be nice to have a better way to hold down the window size, and
-	// to be able to reason about it better.)
-	//
-	// TODO: Adaptive window size based on recently observed block latencies?
-	event := &Event{}
-	err = protobuf.Decode(evBuf, event)
-	if err != nil {
-		return nil, nil, err
-	}
-	when := time.Unix(0, event.When)
-	now := time.Now()
-	//log.LLvl2("when", when, "now", now, "sub", now.Sub(when), "int", s.blockInterval)
-	if when.Before(now.Add(-10 * s.blockInterval)) {
-		return nil, nil, errors.New("event timestamp too long ago")
-	}
-	if when.After(now) {
-		return nil, nil, errors.New("event timestamp is in the future")
-	}
-
-	sc := []omniledger.StateChange{
-		omniledger.NewStateChange(omniledger.Create, tx.ObjectID, cid, evBuf),
-=======
 	// All the state changes, at every step, go in here.
 	scs := []omniledger.StateChange{}
 
-	// Add the event itself.
 	eventBuf := tx.Spawn.Args.Search("event")
 	if eventBuf == nil {
 		return nil, nil, errors.New("expected a named argument of \"event\"")
->>>>>>> a99dea48
-	}
-	var event Event
-	err = protobuf.Decode(eventBuf, &event)
+	}
+
+	event, err := s.decodeAndCheckEvent(eventBuf)
 	if err != nil {
 		return nil, nil, err
 	}
@@ -194,8 +178,8 @@
 			InstanceID: omniledger.Nonce(newBucketNonce().nonce),
 		}.Slice()
 		b = &bucket{
-			Start:     event.Timestamp,
-			End:       event.Timestamp,
+			Start:     event.When,
+			End:       event.When,
 			Prev:      []byte{},
 			EventRefs: [][]byte{tx.ObjectID.Slice()},
 		}
@@ -228,7 +212,7 @@
 		bID = newbID
 		b = newBucket
 	} else {
-		scsNew, err := b.updateBucket(bID, tx.ObjectID.Slice(), event)
+		scsNew, err := b.updateBucket(bID, tx.ObjectID.Slice(), *event)
 		if err != nil {
 			return nil, nil, err
 		}
