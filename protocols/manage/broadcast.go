package manage

import (
	"errors"

	"github.com/dedis/cothority/lib/dbg"
	"github.com/dedis/cothority/lib/sda"
)

func init() {
	sda.ProtocolRegisterName("Broadcast", NewBroadcastProtocol)
}

// Broadcast ensures that all nodes are connected to each other. If you need
// a confirmation once everything is set up, you can register a callback-function
// using RegisterOnDone()
type Broadcast struct {
<<<<<<< HEAD
	*sda.TreeNodeInstance

	announceChan chan struct {
		*sda.TreeNode
		Announce
	}

	ackChan chan struct {
		*sda.TreeNode
		ACK
	}

	okChan chan struct {
		*sda.TreeNode
		OK
	}

	// map for all the nodes => state
	listNode map[sda.TreeNodeID]*sda.TreeNode
	// how many peers are connected with me
	ackdNode int
	done     chan bool
	onDoneCb func()
	// how many peers are connected with everyone
	okdNode int
}

// NewBroadcastProtocol returns an initialised protocol for broadcast
func NewBroadcastProtocol(n *sda.TreeNodeInstance) (sda.ProtocolInstance, error) {
	b := new(Broadcast).init(n)
	go func() {
		if err := b.Start(); err != nil {
			dbg.Error("Failed to start protocol:", err)
		}
	}()
	return b, nil
}

func (b *Broadcast) init(n *sda.TreeNodeInstance) *Broadcast {
	b.TreeNodeInstance = n
	if err := b.RegisterChannel(&b.ackChan); err != nil {
		dbg.Error(b.Info(), "failed to register channel:", err)
=======
	*sda.Node
	onDoneCb    func()
	repliesLeft int
	tnIndex     int
}

// NewBroadcastProtocol returns a new Broadcast protocol
func NewBroadcastProtocol(n *sda.Node) (sda.ProtocolInstance, error) {
	b := &Broadcast{
		Node:    n,
		tnIndex: -1,
	}
	for i, tn := range n.Tree().List() {
		if tn.Id == n.TreeNode().Id {
			b.tnIndex = i
		}
>>>>>>> 35ccbf82
	}
	if b.tnIndex == -1 {
		return nil, errors.New("Didn't find my TreeNode in the Tree")
	}
	err := n.RegisterHandler(b.handleContactNodes)
	if err != nil {
		return nil, err
	}
	err = n.RegisterHandler(b.handleDone)
	if err != nil {
		return nil, err
	}
<<<<<<< HEAD
	go b.listen()
	return b
}

// NewBroadcastRootProtocol is an abomination that should not exist - will
// be killed with https://github.com/dedis/cothority/pull/325
func NewBroadcastRootProtocol(n *sda.TreeNodeInstance) (*Broadcast, error) {
	b := new(Broadcast).init(n)
	// it does not start yet.
=======
>>>>>>> 35ccbf82
	return b, nil
}

// Start will contact everyone and makes the connections
func (b *Broadcast) Start() error {
	n := len(b.Tree().List())
	b.repliesLeft = n * (n - 1) / 2
	b.SendTo(b.Root(), &ContactNodes{})
	dbg.Lvl3(b.Name(), "Sent Announce to everyone")
	return nil
}

// handleAnnounce receive the announcement from another node
// it reply with an ACK.
func (b *Broadcast) handleContactNodes(msg struct {
	*sda.TreeNode
	ContactNodes
}) {
	dbg.Lvl3(b.Info(), "Received message from", msg.TreeNode.String())
	if msg.TreeNode.Id == b.Root().Id {
		dbg.Lvl3(b.Info(), "Contacting everybody")
		// Connect to all nodes that are later in the TreeNodeList, but only if
		// the message comes from root
		for _, tn := range b.Tree().List()[b.tnIndex+1:] {
			dbg.Lvl3("Connecting to", tn.String())
			err := b.SendTo(tn, &ContactNodes{})
			if err != nil {
				return
			}
		}
	}
	// Tell Root we're done
	b.SendTo(b.Root(), &Done{})
}

// Every node being contacted sends back a Done to the root which has
// to count to decide if all is done
func (b *Broadcast) handleDone(struct {
	*sda.TreeNode
	Done
}) {
	b.repliesLeft--
	dbg.Lvl3("Got reply and waiting for more:", b.repliesLeft)
	if b.repliesLeft == 0 {
		if b.onDoneCb != nil {
			dbg.Lvl2("Done with broadcasting to everybody")
			b.onDoneCb()
		}
	}
}

// RegisterOnDone takes a function that will be called once all connections
// are set up.
func (b *Broadcast) RegisterOnDone(fn func()) {
	b.onDoneCb = fn
}

// ContactNodes is sent from the root to ALL other nodes
type ContactNodes struct{}

// Done is sent back to root once everybody has been contacted
type Done struct{}<|MERGE_RESOLUTION|>--- conflicted
+++ resolved
@@ -15,67 +15,22 @@
 // a confirmation once everything is set up, you can register a callback-function
 // using RegisterOnDone()
 type Broadcast struct {
-<<<<<<< HEAD
 	*sda.TreeNodeInstance
-
-	announceChan chan struct {
-		*sda.TreeNode
-		Announce
-	}
-
-	ackChan chan struct {
-		*sda.TreeNode
-		ACK
-	}
-
-	okChan chan struct {
-		*sda.TreeNode
-		OK
-	}
-
-	// map for all the nodes => state
-	listNode map[sda.TreeNodeID]*sda.TreeNode
-	// how many peers are connected with me
-	ackdNode int
-	done     chan bool
-	onDoneCb func()
-	// how many peers are connected with everyone
-	okdNode int
-}
-
-// NewBroadcastProtocol returns an initialised protocol for broadcast
-func NewBroadcastProtocol(n *sda.TreeNodeInstance) (sda.ProtocolInstance, error) {
-	b := new(Broadcast).init(n)
-	go func() {
-		if err := b.Start(); err != nil {
-			dbg.Error("Failed to start protocol:", err)
-		}
-	}()
-	return b, nil
-}
-
-func (b *Broadcast) init(n *sda.TreeNodeInstance) *Broadcast {
-	b.TreeNodeInstance = n
-	if err := b.RegisterChannel(&b.ackChan); err != nil {
-		dbg.Error(b.Info(), "failed to register channel:", err)
-=======
-	*sda.Node
 	onDoneCb    func()
 	repliesLeft int
 	tnIndex     int
 }
 
 // NewBroadcastProtocol returns a new Broadcast protocol
-func NewBroadcastProtocol(n *sda.Node) (sda.ProtocolInstance, error) {
+func NewBroadcastProtocol(n *sda.TreeNodeInstance) (sda.ProtocolInstance, error) {
 	b := &Broadcast{
-		Node:    n,
-		tnIndex: -1,
+		TreeNodeInstance: n,
+		tnIndex:          -1,
 	}
 	for i, tn := range n.Tree().List() {
 		if tn.Id == n.TreeNode().Id {
 			b.tnIndex = i
 		}
->>>>>>> 35ccbf82
 	}
 	if b.tnIndex == -1 {
 		return nil, errors.New("Didn't find my TreeNode in the Tree")
@@ -88,18 +43,6 @@
 	if err != nil {
 		return nil, err
 	}
-<<<<<<< HEAD
-	go b.listen()
-	return b
-}
-
-// NewBroadcastRootProtocol is an abomination that should not exist - will
-// be killed with https://github.com/dedis/cothority/pull/325
-func NewBroadcastRootProtocol(n *sda.TreeNodeInstance) (*Broadcast, error) {
-	b := new(Broadcast).init(n)
-	// it does not start yet.
-=======
->>>>>>> 35ccbf82
 	return b, nil
 }
 
