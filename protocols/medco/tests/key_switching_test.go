package medco_test

import (
	"testing"
	"github.com/dedis/cothority/lib/dbg"
	"github.com/dedis/cothority/lib/sda"
	"github.com/dedis/cothority/protocols/medco"
	"github.com/dedis/cothority/lib/network"
	"time"
	"github.com/dedis/crypto/random"
	."github.com/dedis/cothority/services/medco/structs"
)

func TestKeySwitching5Nodes(t *testing.T) {
	defer dbg.AfterTest(t)
	local := sda.NewLocalTest()
<<<<<<< HEAD
	dbg.TestOutput(testing.Verbose(), 5)
	host,entityList, tree := local.GenTree(5, false, true, true)
=======
	dbg.TestOutput(testing.Verbose(), 1)
	_,entityList, tree := local.GenTree(5, false, true, true)
>>>>>>> e1dcf24b
	defer local.CloseAll()

	rootInstance,err := local.CreateProtocol(tree, "KeySwitching")
	if err != nil {
		t.Fatal("Couldn't start protocol:", err)
	}
	protocol := rootInstance.(*medco.KeySwitchingProtocol)

	suite := network.Suite
	aggregateKey := entityList.Aggregate
<<<<<<< HEAD

	// Encrypt test data with group key
	testCipherVect := make(CipherVector, 4)
	expRes := []int64{1,2,3,6}
	for i, p := range expRes {
		testCipherVect[i] = *EncryptInt(suite, aggregateKey, p)
	}
	
	testCipherVect1 := make(CipherVector, 4)
	expRes1 := []int64{7,8,9,7}
	for i, p := range expRes1 {
		testCipherVect1[i] = *EncryptInt(suite, aggregateKey, p)
	}
	
	var mapi map[TempID]CipherVector
	mapi = make(map[TempID]CipherVector)
	mapi[TempID(1)] = testCipherVect
	mapi[TempID(2)] = testCipherVect1
	mapi[TempID(3)] = testCipherVect1

=======
>>>>>>> e1dcf24b
	// Generate client key
	clientPrivate := suite.Secret().Pick(random.Stream)
	clientPublic := suite.Point().Mul(suite.Point().Base(), clientPrivate)

<<<<<<< HEAD
	protocol.TargetOfSwitch = &mapi
=======
	// Encrypt test data with group key
	testMap := make(map[TempID]CipherVector)
	for  i := int64(0); i < 3; i++ {
		testMap[TempID(i)] = *EncryptIntArray(suite, aggregateKey, []int64{i+1,i+2,i+3,i+4,i+5})
	}

	protocol.TargetOfSwitch = &testMap
>>>>>>> e1dcf24b
	protocol.TargetPublicKey = &clientPublic
	feedback := protocol.FeedbackChannel

	go protocol.StartProtocol()

	timeout := network.WaitRetry * time.Duration(network.MaxRetry*5*2) * time.Millisecond

	select {
	case encryptedResult := <- feedback:
<<<<<<< HEAD
		res := DecryptIntVector(suite, clientPrivate,encryptedResult[TempID(1)])
		dbg.Lvl1("Recieved results", res)
		res1 := DecryptIntVector(suite, clientPrivate,encryptedResult[TempID(2)])
		dbg.Lvl1("Recieved results", res1)
		if !reflect.DeepEqual(res,expRes ){
			t.Fatal("Wrong results, expected", expRes, "but got", res)
=======
		dbg.Lvl1("Recieved results:")
		for k := range encryptedResult {
			dbg.Lvl1(k, DecryptIntVector(suite, clientPrivate, encryptedResult[k]))
>>>>>>> e1dcf24b
		}

		//if !reflect.DeepEqual(res,expRes ){
		//	t.Fatal("Wrong results, expected", expRes, "but got", res)
		//}
	case <-time.After(timeout):
		t.Fatal("Didn't finish in time")
	}
}
<|MERGE_RESOLUTION|>--- conflicted
+++ resolved
@@ -14,13 +14,9 @@
 func TestKeySwitching5Nodes(t *testing.T) {
 	defer dbg.AfterTest(t)
 	local := sda.NewLocalTest()
-<<<<<<< HEAD
 	dbg.TestOutput(testing.Verbose(), 5)
 	host,entityList, tree := local.GenTree(5, false, true, true)
-=======
-	dbg.TestOutput(testing.Verbose(), 1)
-	_,entityList, tree := local.GenTree(5, false, true, true)
->>>>>>> e1dcf24b
+
 	defer local.CloseAll()
 
 	rootInstance,err := local.CreateProtocol(tree, "KeySwitching")
@@ -31,7 +27,6 @@
 
 	suite := network.Suite
 	aggregateKey := entityList.Aggregate
-<<<<<<< HEAD
 
 	// Encrypt test data with group key
 	testCipherVect := make(CipherVector, 4)
@@ -52,23 +47,13 @@
 	mapi[TempID(2)] = testCipherVect1
 	mapi[TempID(3)] = testCipherVect1
 
-=======
->>>>>>> e1dcf24b
+
 	// Generate client key
 	clientPrivate := suite.Secret().Pick(random.Stream)
 	clientPublic := suite.Point().Mul(suite.Point().Base(), clientPrivate)
 
-<<<<<<< HEAD
 	protocol.TargetOfSwitch = &mapi
-=======
-	// Encrypt test data with group key
-	testMap := make(map[TempID]CipherVector)
-	for  i := int64(0); i < 3; i++ {
-		testMap[TempID(i)] = *EncryptIntArray(suite, aggregateKey, []int64{i+1,i+2,i+3,i+4,i+5})
-	}
 
-	protocol.TargetOfSwitch = &testMap
->>>>>>> e1dcf24b
 	protocol.TargetPublicKey = &clientPublic
 	feedback := protocol.FeedbackChannel
 
@@ -78,20 +63,13 @@
 
 	select {
 	case encryptedResult := <- feedback:
-<<<<<<< HEAD
 		res := DecryptIntVector(suite, clientPrivate,encryptedResult[TempID(1)])
 		dbg.Lvl1("Recieved results", res)
 		res1 := DecryptIntVector(suite, clientPrivate,encryptedResult[TempID(2)])
 		dbg.Lvl1("Recieved results", res1)
 		if !reflect.DeepEqual(res,expRes ){
 			t.Fatal("Wrong results, expected", expRes, "but got", res)
-=======
-		dbg.Lvl1("Recieved results:")
-		for k := range encryptedResult {
-			dbg.Lvl1(k, DecryptIntVector(suite, clientPrivate, encryptedResult[k]))
->>>>>>> e1dcf24b
 		}
-
 		//if !reflect.DeepEqual(res,expRes ){
 		//	t.Fatal("Wrong results, expected", expRes, "but got", res)
 		//}
