--- conflicted
+++ resolved
@@ -24,13 +24,8 @@
 	//send request to all entities in the network
 	log.Lvl4("Sending Request to ", dst)
 	reply, err := c.Send(dst, ServiceReq)
-<<<<<<< HEAD
-	if err != nil {
-		return nil, err
-=======
 	if e := network.ErrMsg(reply, err); e != nil {
 		return nil, e
->>>>>>> c2931bc5
 	}
 	sr, ok := reply.Msg.(Response)
 	if !ok {
